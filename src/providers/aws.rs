--- conflicted
+++ resolved
@@ -1288,26 +1288,6 @@
         }
 
         tracing::debug!("cleaning up temporary resources");
-<<<<<<< HEAD
-=======
-        if !self.security_group_id.trim().is_empty() {
-            let group_span = tracing::trace_span!("security_group", id = %self.security_group_id);
-            async {
-                tracing::trace!("removing security group");
-                // clean up security groups and keys
-                // TODO need a retry loop for the security group. Currently, this fails
-                // because AWS takes some time to allow the security group to be deleted.
-                let mut req = rusoto_ec2::DeleteSecurityGroupRequest::default();
-                req.group_id = Some(self.security_group_id.clone());
-                if let Err(e) = client.delete_security_group(req).await {
-                    tracing::warn!("failed to clean up temporary security group: {}", e);
-                }
-            }
-            .instrument(group_span)
-            .await;
-        }
-
->>>>>>> 522cc065
         if !self.ssh_key_name.trim().is_empty() {
             let key_span = tracing::trace_span!("key", name = %self.ssh_key_name);
             async {
@@ -1330,7 +1310,7 @@
                 loop {
                     let mut req = rusoto_ec2::DeleteSecurityGroupRequest::default();
                     req.group_id = Some(self.security_group_id.clone());
-                    if let Err(e) = client.delete_security_group(req).in_current_span().await {
+                    if let Err(e) = client.delete_security_group(req).await {
                         tracing::trace!(
                             "failed to clean up temporary security group: {}. retrying.",
                             e,
